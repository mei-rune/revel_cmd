package revel

import (
	"encoding/csv"
	"errors"
	"fmt"
	"io"
	"io/ioutil"
	"net/http"
	"net/url"
	"path"
	"regexp"
	"strings"
)

type Route struct {
	Method      string   // e.g. GET
	Path        string   // e.g. /app/{id}
	Action      string   // e.g. Application.ShowApp
	FixedParams []string // e.g. "arg1","arg2","arg3" (CSV formatting)

	pathPattern   *regexp.Regexp // for matching the url path
	args          []*arg         // e.g. {id} from path /app/{id}
	actionPattern *regexp.Regexp
}

type RouteMatch struct {
	Action         string // e.g. Application.ShowApp
	ControllerName string // e.g. Application
	MethodName     string // e.g. ShowApp
	FixedParams    []string
	Params         map[string]string // e.g. {id: 123}
}

type arg struct {
	name       string
	index      int
	constraint *regexp.Regexp
}

var (
	nakedPathParamRegex = regexp.MustCompile(`\{([a-zA-Z_][a-zA-Z_0-9]*)\}`)
	argsPattern         = regexp.MustCompile(`\{<(?P<pattern>[^>]+)>(?P<var>[a-zA-Z_0-9]+)\}`)
)

// Prepares the route to be used in matching.
func NewRoute(method, path, action, fixedArgs string) (r *Route) {
	// Handle fixed arguments
	argsReader := strings.NewReader(fixedArgs)
	csv := csv.NewReader(argsReader)
	fargs, err := csv.Read()
	if err != nil && err != io.EOF {
		ERROR.Printf("Invalid fixed parameters (%v): for string '%v'", err.Error(), fixedArgs)
	}

	r = &Route{
		Method:      strings.ToUpper(method),
		Path:        path,
		Action:      action,
		FixedParams: fargs,
	}

	// URL pattern
	// TODO: Support non-absolute paths
	if !strings.HasPrefix(r.Path, "/") {
		ERROR.Print("Absolute URL required.")
		return
	}

	// Handle embedded arguments

	// Convert path arguments with unspecified regexes to standard form.
	// e.g. "/customer/{id}" => "/customer/{<[^/]+>id}
	normPath := nakedPathParamRegex.ReplaceAllStringFunc(r.Path, func(m string) string {
		var argMatches []string = nakedPathParamRegex.FindStringSubmatch(m)
		return "{<[^/]+>" + argMatches[1] + "}"
	})

	// Go through the arguments
	r.args = make([]*arg, 0, 3)
	for i, m := range argsPattern.FindAllStringSubmatch(normPath, -1) {
		r.args = append(r.args, &arg{
			name:       string(m[2]),
			index:      i,
			constraint: regexp.MustCompile(string(m[1])),
		})
	}

	// Now assemble the entire path regex, including the embedded parameters.
	// e.g. /app/{<[^/]+>id} => /app/(?P<id>[^/]+)
	pathPatternStr := argsPattern.ReplaceAllStringFunc(normPath, func(m string) string {
		var argMatches []string = argsPattern.FindStringSubmatch(m)
		return "(?P<" + argMatches[2] + ">" + argMatches[1] + ")"
	})
	r.pathPattern = regexp.MustCompile(pathPatternStr + "$")

	// Handle action
	var actionPatternStr string = strings.Replace(r.Action, ".", `\.`, -1)
	for _, arg := range r.args {
		var argName string = "{" + arg.name + "}"
		if argIndex := strings.Index(actionPatternStr, argName); argIndex != -1 {
			actionPatternStr = strings.Replace(actionPatternStr, argName,
				"(?P<"+arg.name+">"+arg.constraint.String()+")", -1)
		}
	}
	r.actionPattern = regexp.MustCompile(actionPatternStr)
	return
}

// Return nil if no match.
func (r *Route) Match(method string, reqPath string) *RouteMatch {
	// Check the Method
	if r.Method != "*" && method != r.Method && !(method == "HEAD" && r.Method == "GET") {
		return nil
	}

	// Check the Path
	var matches []string = r.pathPattern.FindStringSubmatch(reqPath)
	if len(matches) == 0 || len(matches[0]) != len(reqPath) {
		return nil
	}

	// Figure out the Param names.
	params := make(map[string]string)
	for i, m := range matches[1:] {
		params[r.pathPattern.SubexpNames()[i+1]] = m
	}

	// If the action is variablized, replace into it with the captured args.
	action := r.Action
	if strings.Contains(action, "{") {
		for key, value := range params {
			action = strings.Replace(action, "{"+key+"}", value, -1)
		}
	}

	// Special handling for explicit 404's.
	if action == "404" {
		return &RouteMatch{
			Action: "404",
		}
	}

	// Split the action into controller and method
	actionSplit := strings.Split(action, ".")
	if len(actionSplit) != 2 {
		ERROR.Printf("Failed to split action: %s (matching route: %s)", action, r.Action)
		return nil
	}

	return &RouteMatch{
		Action:         action,
		ControllerName: actionSplit[0],
		MethodName:     actionSplit[1],
		Params:         params,
		FixedParams:    r.FixedParams,
	}
}

type Router struct {
	Routes []*Route
	path   string
}

func (router *Router) Route(req *http.Request) *RouteMatch {
	for _, route := range router.Routes {
		if m := route.Match(req.Method, req.URL.Path); m != nil {
			return m
		}
	}
	return nil
}

// Refresh re-reads the routes file and re-calculates the routing table.
// Returns an error if a specified action could not be found.
func (router *Router) Refresh() (err *Error) {
	router.Routes, err = parseRoutesFile(router.path, true)
	return
}

// parseRoutesFile reads the given routes file and returns the contained routes.
func parseRoutesFile(routesPath string, validate bool) ([]*Route, *Error) {
	contentBytes, err := ioutil.ReadFile(routesPath)
	if err != nil {
		return nil, &Error{
			Title:       "Failed to load routes file",
			Description: err.Error(),
		}
	}
	return parseRoutes(routesPath, string(contentBytes), validate)
}

// parseRoutes reads the content of a routes file into the routing table.
func parseRoutes(routesPath, content string, validate bool) ([]*Route, *Error) {
	var routes []*Route

	// For each line..
	for n, line := range strings.Split(content, "\n") {
		line = strings.TrimSpace(line)
		if len(line) == 0 || line[0] == '#' {
			continue
		}

		// Handle included routes from modules.
		// e.g. "module:testrunner" imports all routes from that module.
		if strings.HasPrefix(line, "module:") {
			moduleRoutes, err := getModuleRoutes(line[len("module:"):], validate)
			if err != nil {
				return nil, routeError(err, routesPath, content, n)
			}
			routes = append(routes, moduleRoutes...)
			continue
		}

		// A single route
		method, path, action, fixedArgs, found := parseRouteLine(line)
		if !found {
			continue
		}

		route := NewRoute(method, path, action, fixedArgs)
		routes = append(routes, route)

		if validate {
			if err := validateRoute(route); err != nil {
				return nil, routeError(err, routesPath, content, n)
			}
		}
	}

	return routes, nil
}

<<<<<<< HEAD
// validateRoute checks that every specified action exists.
=======
// validate checks that every specified action exists.
>>>>>>> a79874ed
func validateRoute(route *Route) error {
	// Skip variable routes.
	if strings.ContainsAny(route.Action, "{}") {
		return nil
	}

	// Skip 404s
	if route.Action == "404" {
		return nil
	}

	// We should be able to load the action.
	parts := strings.Split(route.Action, ".")
	if len(parts) != 2 {
		return fmt.Errorf("Expected two parts (Controller.Action), but got %d: %s",
			len(parts), route.Action)
	}

<<<<<<< HEAD
	var c Controller
	if err := c.SetAction(parts[0], parts[1]); err != nil {
		return err
	}

=======
	ct := LookupControllerType(parts[0])
	if ct == nil {
		return errors.New("Unrecognized controller: " + parts[0])
	}

	mt := ct.Method(parts[1])
	if mt == nil {
		return errors.New("Unrecognized method: " + parts[1])
	}
>>>>>>> a79874ed
	return nil
}

// routeError adds context to a simple error message.
func routeError(err error, routesPath, content string, n int) *Error {
	if revelError, ok := err.(*Error); ok {
		return revelError
	}
	return &Error{
		Title:       "Route validation error",
		Description: err.Error(),
		Path:        routesPath,
		Line:        n + 1,
		SourceLines: strings.Split(content, "\n"),
	}
}

// getModuleRoutes loads the routes file for the given module and returns the
// list of routes.
func getModuleRoutes(moduleName string, validate bool) ([]*Route, *Error) {
	// Look up the module.  It may be not found due to the common case of e.g. the
	// testrunner module being active only in dev mode.
	module, found := ModuleByName(moduleName)
	if !found {
		INFO.Println("Skipping routes for inactive module", moduleName)
		return nil, nil
	}
	return parseRoutesFile(path.Join(module.Path, "conf", "routes"), validate)
}

// Groups:
// 1: method
// 4: path
// 5: action
// 6: fixedargs
var routePattern *regexp.Regexp = regexp.MustCompile(
	"(?i)^(GET|POST|PUT|DELETE|PATCH|OPTIONS|HEAD|WS|\\*)" +
		"[(]?([^)]*)(\\))?[ \t]+" +
		"(.*/[^ \t]*)[ \t]+([^ \t(]+)" +
		`\(?([^)]*)\)?[ \t]*$`)

func parseRouteLine(line string) (method, path, action, fixedArgs string, found bool) {
	var matches []string = routePattern.FindStringSubmatch(line)
	if matches == nil {
		return
	}
	method, path, action, fixedArgs = matches[1], matches[4], matches[5], matches[6]
	found = true
	return
}

func NewRouter(routesPath string) *Router {
	return &Router{
		path: routesPath,
	}
}

type ActionDefinition struct {
	Host, Method, Url, Action string
	Star                      bool
	Args                      map[string]string
}

func (a *ActionDefinition) String() string {
	return a.Url
}

func (router *Router) Reverse(action string, argValues map[string]string) *ActionDefinition {

NEXT_ROUTE:
	// Loop through the routes.
	for _, route := range router.Routes {
		if route.actionPattern == nil {
			continue
		}

		var matches []string = route.actionPattern.FindStringSubmatch(action)
		if len(matches) == 0 {
			continue
		}

		for i, match := range matches[1:] {
			argValues[route.actionPattern.SubexpNames()[i+1]] = match
		}

		// Create a lookup for the route args.
		routeArgs := make(map[string]*arg)
		for _, arg := range route.args {
			routeArgs[arg.name] = arg
		}

		// Enforce the constraints on the arg values.
		for argKey, argValue := range argValues {
			arg, ok := routeArgs[argKey]
			if ok && !arg.constraint.MatchString(argValue) {
				continue NEXT_ROUTE
			}
		}

		// Build up the URL.
		var queryValues url.Values = make(url.Values)
		// Handle optional trailing slashes (e.g. "/?") by removing the question mark.
		path := strings.Replace(route.Path, "?", "", -1)
		for argKey, argValue := range argValues {
			if _, ok := routeArgs[argKey]; ok {
				// If this arg goes into the path, put it in.
				path = regexp.MustCompile(`\{(<[^>]+>)?`+regexp.QuoteMeta(argKey)+`\}`).
					ReplaceAllString(path, url.QueryEscape(string(argValue)))
			} else {
				// Else, add it to the query string.
				queryValues.Set(argKey, argValue)
			}
		}

		// Calculate the final URL and Method
		url := path
		if len(queryValues) > 0 {
			url += "?" + queryValues.Encode()
		}

		method := route.Method
		star := false
		if route.Method == "*" {
			method = "GET"
			star = true
		}

		return &ActionDefinition{
			Url:    url,
			Method: method,
			Star:   star,
			Action: action,
			Args:   argValues,
			Host:   "TODO",
		}
	}
	ERROR.Println("Failed to find reverse route:", action, argValues)
	return nil
}

type RouterFilter struct{}

func (f RouterFilter) OnAppStart() {
	MainRouter = NewRouter(path.Join(BasePath, "conf", "routes"))
	if MainWatcher != nil && Config.BoolDefault("watch.routes", true) {
		MainWatcher.Listen(MainRouter, MainRouter.path)
	} else {
		MainRouter.Refresh()
	}
}

func (f RouterFilter) Call(c *Controller, fc FilterChain) {
	// Figure out the Controller/Action
	var route *RouteMatch = MainRouter.Route(c.Request.Request)
	if route == nil {
		c.Result = c.NotFound("No matching route found")
		return
	}

	// The route may want to explicitly return a 404.
	if route.Action == "404" {
		c.Result = c.NotFound("(intentionally)")
		return
	}

	// Set the action.
	if err := c.SetAction(route.ControllerName, route.MethodName); err != nil {
		c.Result = c.NotFound(err.Error())
		return
	}

	// Add the route Params to the Request Params.
	for key, value := range route.Params {
		url.Values(c.Params.Values).Add(key, value)
	}

	// Add the fixed parameters mapped by name.
	for i, value := range route.FixedParams {
		if i < len(c.MethodType.Args) {
			arg := c.MethodType.Args[i]
			c.Params.Values.Set(arg.Name, value)
		} else {
			WARN.Println("Too many parameters to", route.Action, "trying to add", value)
			break
		}
	}

	fc.Call(c)
}<|MERGE_RESOLUTION|>--- conflicted
+++ resolved
@@ -231,11 +231,7 @@
 	return routes, nil
 }
 
-<<<<<<< HEAD
 // validateRoute checks that every specified action exists.
-=======
-// validate checks that every specified action exists.
->>>>>>> a79874ed
 func validateRoute(route *Route) error {
 	// Skip variable routes.
 	if strings.ContainsAny(route.Action, "{}") {
@@ -254,23 +250,11 @@
 			len(parts), route.Action)
 	}
 
-<<<<<<< HEAD
 	var c Controller
 	if err := c.SetAction(parts[0], parts[1]); err != nil {
 		return err
 	}
 
-=======
-	ct := LookupControllerType(parts[0])
-	if ct == nil {
-		return errors.New("Unrecognized controller: " + parts[0])
-	}
-
-	mt := ct.Method(parts[1])
-	if mt == nil {
-		return errors.New("Unrecognized method: " + parts[1])
-	}
->>>>>>> a79874ed
 	return nil
 }
 
