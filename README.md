--- conflicted
+++ resolved
@@ -4,13 +4,9 @@
 
 A high productivity, full-stack web framework for the [Go language](http://www.golang.org).
 
-<<<<<<< HEAD
-Current Version: 0.17.0 (2017-07-11)
-=======
-Current Version: 0.18-dev (2017-07-11)
->>>>>>> 784326c6
+Current Version: 0.18.0-dev (2017-07-11)
 
-**As of Revel 0.15.0, Go 1.7+ is required.**
+**As of Revel 0.15.0, Go 1.6+ is required.**
 
 ## Quick Start
 
