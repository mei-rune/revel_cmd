--- conflicted
+++ resolved
@@ -385,13 +385,6 @@
 	return nil
 }
 
-<<<<<<< HEAD
-// Injects this instance (c) into the AppController instance
-func (c *Controller) setAppControllerFields() {
-	appController := reflect.ValueOf(c.AppController).Elem()
-	cValue := reflect.ValueOf(c)
-	for _, index := range c.Type.ControllerIndexes {
-=======
 func ControllerTypeByName(controllerName string, moduleSource *Module) (c *ControllerType) {
 	var found bool
 	if c, found = controllers[controllerName]; !found {
@@ -413,17 +406,11 @@
 	return
 }
 
-// This is a helper that initializes (zeros) a new app controller value.
-// Specifically, it sets all *revel.Controller embedded types to the provided controller.
-// Returns a value representing a pointer to the new app controller.
-func initNewAppController(appControllerType *ControllerType, c *Controller) reflect.Value {
-	var (
-		appControllerPtr = reflect.New(appControllerType.Type)
-		appController    = appControllerPtr.Elem()
-		cValue           = reflect.ValueOf(c)
-	)
-	for _, index := range appControllerType.ControllerIndexes {
->>>>>>> 02732b5d
+// Injects this instance (c) into the AppController instance
+func (c *Controller) setAppControllerFields() {
+	appController := reflect.ValueOf(c.AppController).Elem()
+	cValue := reflect.ValueOf(c)
+	for _, index := range c.Type.ControllerIndexes {
 		appController.FieldByIndex(index).Set(cValue)
 	}
 }
