--- conflicted
+++ resolved
@@ -82,23 +82,16 @@
 	gotten := make(map[string]struct{})
 	for {
 		appVersion := getAppVersion()
-<<<<<<< HEAD
+
 		buildTime := time.Now().UTC().Format(time.RFC3339)
 		versionLinkerFlags := fmt.Sprintf("-X %s/app.AppVersion=%s -X %s/app.BuildTime=%s",
 			revel.ImportPath, appVersion, revel.ImportPath, buildTime)
-=======
-		versionLinkerFlags := fmt.Sprintf("-X %s/app.APP_VERSION=%s", revel.ImportPath, appVersion)
->>>>>>> 62fc677f
 
 		// TODO remove version check for versionLinkerFlags after Revel becomes Go min version to go1.5
 		goVersion, _ := strconv.ParseFloat(runtime.Version()[2:5], 64)
 		if goVersion < 1.5 {
-<<<<<<< HEAD
 			versionLinkerFlags = fmt.Sprintf("-X %s/app.AppVersion \"%s\" -X %s/app.BuildTime \"%s\"",
 				revel.ImportPath, appVersion, revel.ImportPath, buildTime)
-=======
-			versionLinkerFlags = fmt.Sprintf("-X %s/app.APP_VERSION \"%s\"", revel.ImportPath, appVersion)
->>>>>>> 62fc677f
 		}
 		flags := []string{
 			"build",
